// Copyright 2014 ISRG.  All rights reserved
// This Source Code Form is subject to the terms of the Mozilla Public
// License, v. 2.0. If a copy of the MPL was not distributed with this
// file, You can obtain one at http://mozilla.org/MPL/2.0/.

package va

import (
	"crypto/sha256"
	"crypto/subtle"
	"crypto/tls"
	"encoding/base64"
	"encoding/hex"
	"fmt"
	"io/ioutil"
	"net"
	"net/http"
	"net/url"
	"strconv"
	"strings"
	"time"

	"github.com/letsencrypt/boulder/Godeps/_workspace/src/github.com/cactus/go-statsd-client/statsd"
	"github.com/letsencrypt/boulder/Godeps/_workspace/src/github.com/jmhodges/clock"
	"github.com/letsencrypt/boulder/Godeps/_workspace/src/github.com/letsencrypt/net/publicsuffix"
	"github.com/letsencrypt/boulder/Godeps/_workspace/src/github.com/miekg/dns"
	"github.com/letsencrypt/boulder/Godeps/_workspace/src/golang.org/x/net/context"
	"github.com/letsencrypt/boulder/probs"

	"github.com/letsencrypt/boulder/bdns"
	"github.com/letsencrypt/boulder/core"
	blog "github.com/letsencrypt/boulder/log"
)

const maxRedirect = 10
const whitespaceCutset = "\n\t "

var validationTimeout = time.Second * 5

// ValidationAuthorityImpl represents a VA
type ValidationAuthorityImpl struct {
	RA           core.RegistrationAuthority
	log          *blog.AuditLogger
	DNSResolver  bdns.DNSResolver
	IssuerDomain string
	SafeBrowsing SafeBrowsing
	httpPort     int
	httpsPort    int
	tlsPort      int
	UserAgent    string
	stats        statsd.Statter
	clk          clock.Clock
}

// PortConfig specifies what ports the VA should call to on the remote
// host when performing its checks.
type PortConfig struct {
	HTTPPort  int
	HTTPSPort int
	TLSPort   int
}

// NewValidationAuthorityImpl constructs a new VA
func NewValidationAuthorityImpl(pc *PortConfig, sbc SafeBrowsing, stats statsd.Statter, clk clock.Clock) *ValidationAuthorityImpl {
	logger := blog.GetAuditLogger()
	logger.Notice("Validation Authority Starting")
	return &ValidationAuthorityImpl{
		SafeBrowsing: sbc,
		log:          logger,
		httpPort:     pc.HTTPPort,
		httpsPort:    pc.HTTPSPort,
		tlsPort:      pc.TLSPort,
		stats:        stats,
		clk:          clk,
	}
}

// Used for audit logging
type verificationRequestEvent struct {
	ID           string         `json:",omitempty"`
	Requester    int64          `json:",omitempty"`
	Challenge    core.Challenge `json:",omitempty"`
	RequestTime  time.Time      `json:",omitempty"`
	ResponseTime time.Time      `json:",omitempty"`
	Error        string         `json:",omitempty"`
}

// getAddr will query for all A records associated with hostname and return the
// preferred address, the first net.IP in the addrs slice, and all addresses resolved.
// This is the same choice made by the Go internal resolution library used by
// net/http, except we only send A queries and accept IPv4 addresses.
// TODO(#593): Add IPv6 support
func (va ValidationAuthorityImpl) getAddr(ctx context.Context, hostname string) (net.IP, []net.IP, *probs.ProblemDetails) {
	addrs, err := va.DNSResolver.LookupHost(ctx, hostname)
	if err != nil {
		va.log.Debug(fmt.Sprintf("%s DNS failure: %s", hostname, err))
		problem := bdns.ProblemDetailsFromDNSError("A", hostname, err)
		return net.IP{}, nil, problem
	}

	if len(addrs) == 0 {
		problem := &probs.ProblemDetails{
			Type:   probs.UnknownHostProblem,
			Detail: fmt.Sprintf("No IPv4 addresses found for %s", hostname),
		}
		return net.IP{}, nil, problem
	}
	addr := addrs[0]
	va.log.Info(fmt.Sprintf("Resolved addresses for %s [using %s]: %s", hostname, addr, addrs))
	return addr, addrs, nil
}

type dialer struct {
	record core.ValidationRecord
}

func (d *dialer) Dial(_, _ string) (net.Conn, error) {
	realDialer := net.Dialer{Timeout: validationTimeout}
	return realDialer.Dial("tcp", net.JoinHostPort(d.record.AddressUsed.String(), d.record.Port))
}

// resolveAndConstructDialer gets the preferred address using va.getAddr and returns
// the chosen address and dialer for that address and correct port.
func (va *ValidationAuthorityImpl) resolveAndConstructDialer(ctx context.Context, name string, port int) (dialer, *probs.ProblemDetails) {
	d := dialer{
		record: core.ValidationRecord{
			Hostname: name,
			Port:     strconv.Itoa(port),
		},
	}

	addr, allAddrs, err := va.getAddr(ctx, name)
	if err != nil {
		return d, err
	}
	d.record.AddressesResolved = allAddrs
	d.record.AddressUsed = addr
	return d, nil
}

// Validation methods

func (va *ValidationAuthorityImpl) fetchHTTP(ctx context.Context, identifier core.AcmeIdentifier, path string, useTLS bool, input core.Challenge) ([]byte, []core.ValidationRecord, *probs.ProblemDetails) {
	challenge := input

	host := identifier.Value
	scheme := "http"
	port := va.httpPort
	if useTLS {
		scheme = "https"
		port = va.httpsPort
	}

	urlHost := host
	if !((scheme == "http" && port == 80) ||
		(scheme == "https" && port == 443)) {
		urlHost = net.JoinHostPort(host, strconv.Itoa(port))
	}

	url := &url.URL{
		Scheme: scheme,
		Host:   urlHost,
		Path:   path,
	}

	// AUDIT[ Certificate Requests ] 11917fa4-10ef-4e0d-9105-bacbe7836a3c
	va.log.Audit(fmt.Sprintf("Attempting to validate %s for %s", challenge.Type, url))
	httpRequest, err := http.NewRequest("GET", url.String(), nil)
	if err != nil {
		va.log.Debug(fmt.Sprintf("%s [%s] HTTP failure: %s", challenge.Type, identifier, err))
		return nil, nil, &probs.ProblemDetails{
			Type:   probs.MalformedProblem,
			Detail: "URL provided for HTTP was invalid",
		}
	}

	if va.UserAgent != "" {
		httpRequest.Header["User-Agent"] = []string{va.UserAgent}
	}

	dialer, prob := va.resolveAndConstructDialer(ctx, host, port)
	dialer.record.URL = url.String()
	validationRecords := []core.ValidationRecord{dialer.record}
	if prob != nil {
		return nil, validationRecords, prob
	}

	tr := &http.Transport{
		// We are talking to a client that does not yet have a certificate,
		// so we accept a temporary, invalid one.
		TLSClientConfig: &tls.Config{InsecureSkipVerify: true},
		// We don't expect to make multiple requests to a client, so close
		// connection immediately.
		DisableKeepAlives: true,
		// Intercept Dial in order to connect to the IP address we
		// select.
		Dial: dialer.Dial,
	}

	// Some of our users use mod_security. Mod_security sees a lack of Accept
	// headers as bot behavior and rejects requests. While this is a bug in
	// mod_security's rules (given that the HTTP specs disagree with that
	// requirement), we add the Accept header now in order to fix our
	// mod_security users' mysterious breakages. See
	// <https://github.com/SpiderLabs/owasp-modsecurity-crs/issues/265> and
	// <https://github.com/letsencrypt/boulder/issues/1019>. This was done
	// because it's a one-line fix with no downside. We're not likely to want to
	// do many more things to satisfy misunderstandings around HTTP.
	httpRequest.Header.Set("Accept", "*/*")

	logRedirect := func(req *http.Request, via []*http.Request) error {
		if len(validationRecords) >= maxRedirect {
			return fmt.Errorf("Too many redirects")
		}

		// Set Accept header for mod_security (see the other place the header is
		// set)
		req.Header.Set("Accept", "*/*")
		if va.UserAgent != "" {
			req.Header["User-Agent"] = []string{va.UserAgent}
		}

		reqHost := req.URL.Host
		var reqPort int
		if h, p, err := net.SplitHostPort(reqHost); err == nil {
			reqHost = h
			reqPort, err = strconv.Atoi(p)
			if err != nil {
				return err
			}
			if reqPort <= 0 || reqPort > 65535 {
				return fmt.Errorf("Invalid port number %d in redirect", reqPort)
			}
		} else if strings.ToLower(req.URL.Scheme) == "https" {
			reqPort = 443
		} else {
			reqPort = 80
		}

		dialer, err := va.resolveAndConstructDialer(ctx, reqHost, reqPort)
		dialer.record.URL = req.URL.String()
		validationRecords = append(validationRecords, dialer.record)
		if err != nil {
			return err
		}
		tr.Dial = dialer.Dial
		va.log.Info(fmt.Sprintf("%s [%s] redirect from %q to %q [%s]", challenge.Type, identifier, via[len(via)-1].URL.String(), req.URL.String(), dialer.record.AddressUsed))
		return nil
	}
	client := http.Client{
		Transport:     tr,
		CheckRedirect: logRedirect,
		Timeout:       validationTimeout,
	}
	httpResponse, err := client.Do(httpRequest)
	if err != nil {
		va.log.Debug(err.Error())
		return nil, validationRecords, &probs.ProblemDetails{
			Type:   parseHTTPConnError(err),
			Detail: fmt.Sprintf("Could not connect to %s", url),
		}
	}
	defer httpResponse.Body.Close()

	if httpResponse.StatusCode != 200 {
		return nil, validationRecords, &probs.ProblemDetails{
			Type: probs.UnauthorizedProblem,
			Detail: fmt.Sprintf("Invalid response from %s [%s]: %d",
				url.String(), dialer.record.AddressUsed, httpResponse.StatusCode),
		}
	}

	body, err := ioutil.ReadAll(httpResponse.Body)
	if err != nil {
		return nil, validationRecords, &probs.ProblemDetails{
			Type:   probs.UnauthorizedProblem,
			Detail: fmt.Sprintf("Error reading HTTP response body: %v", err),
		}
	}
	return body, validationRecords, nil
}

func (va *ValidationAuthorityImpl) validateTLSWithZName(ctx context.Context, identifier core.AcmeIdentifier, challenge core.Challenge, zName string) ([]core.ValidationRecord, *probs.ProblemDetails) {
	addr, allAddrs, problem := va.getAddr(ctx, identifier.Value)
	validationRecords := []core.ValidationRecord{
		core.ValidationRecord{
			Hostname:          identifier.Value,
			AddressesResolved: allAddrs,
			AddressUsed:       addr,
		},
	}
	if problem != nil {
		return validationRecords, problem
	}

	// Make a connection with SNI = nonceName
	portString := strconv.Itoa(va.tlsPort)
	hostPort := net.JoinHostPort(addr.String(), portString)
	validationRecords[0].Port = portString
	va.log.Notice(fmt.Sprintf("%s [%s] Attempting to validate for %s %s", challenge.Type, identifier, hostPort, zName))
	conn, err := tls.DialWithDialer(&net.Dialer{Timeout: validationTimeout}, "tcp", hostPort, &tls.Config{
		ServerName:         zName,
		InsecureSkipVerify: true,
	})

	if err != nil {
		va.log.Debug(fmt.Sprintf("%s [%s] TLS Connection failure: %s", challenge.Type, identifier, err))
		return validationRecords, &probs.ProblemDetails{
			Type:   parseHTTPConnError(err),
			Detail: "Failed to connect to host for DVSNI challenge",
		}
	}
	defer conn.Close()

	// Check that zName is a dNSName SAN in the server's certificate
	certs := conn.ConnectionState().PeerCertificates
	if len(certs) == 0 {
		return validationRecords, &probs.ProblemDetails{
			Type:   probs.UnauthorizedProblem,
			Detail: "No certs presented for TLS SNI challenge",
		}
	}
	for _, name := range certs[0].DNSNames {
		if subtle.ConstantTimeCompare([]byte(name), []byte(zName)) == 1 {
			return validationRecords, nil
		}
	}

	return validationRecords, &probs.ProblemDetails{
		Type: probs.UnauthorizedProblem,
		Detail: fmt.Sprintf("Correct zName not found for TLS SNI challenge. Found '%v'",
			strings.Join(certs[0].DNSNames, ", ")),
	}
}

func (va *ValidationAuthorityImpl) validateHTTP01(ctx context.Context, identifier core.AcmeIdentifier, challenge core.Challenge) ([]core.ValidationRecord, *probs.ProblemDetails) {
	if identifier.Type != core.IdentifierDNS {
		va.log.Debug(fmt.Sprintf("%s [%s] Identifier failure", challenge.Type, identifier))
		return nil, &probs.ProblemDetails{
			Type:   probs.MalformedProblem,
			Detail: "Identifier type for HTTP validation was not DNS",
		}
	}

	// Perform the fetch
	path := fmt.Sprintf(".well-known/acme-challenge/%s", challenge.Token)
	body, validationRecords, err := va.fetchHTTP(ctx, identifier, path, false, challenge)
	if err != nil {
		return validationRecords, err
	}

	payload := strings.TrimRight(string(body), whitespaceCutset)

	// Parse body as a key authorization object
	serverKeyAuthorization, authErr := core.NewKeyAuthorizationFromString(payload)
	if authErr != nil {
		va.log.Debug(authErr.Error())
		return validationRecords, &probs.ProblemDetails{
			Type:   probs.UnauthorizedProblem,
			Detail: fmt.Sprintf("Error parsing key authorization file: %s", authErr.Error()),
		}
	}

	// Check that the account key for this challenge is authorized by this object
	if !serverKeyAuthorization.Match(challenge.Token, challenge.AccountKey) {
		errString := fmt.Sprintf("The key authorization file from the server did not match this challenge [%v] != [%v]",
			challenge.KeyAuthorization.String(), string(body))
		va.log.Debug(errString)
		return validationRecords, &probs.ProblemDetails{
			Type:   probs.UnauthorizedProblem,
			Detail: errString,
		}
	}

	return validationRecords, nil
}

func (va *ValidationAuthorityImpl) validateTLSSNI01(ctx context.Context, identifier core.AcmeIdentifier, challenge core.Challenge) ([]core.ValidationRecord, *probs.ProblemDetails) {
	if identifier.Type != "dns" {
		va.log.Debug(fmt.Sprintf("TLS-SNI [%s] Identifier failure", identifier))
		return nil, &probs.ProblemDetails{
			Type:   probs.MalformedProblem,
			Detail: "Identifier type for TLS-SNI was not DNS",
		}
	}

	// Compute the digest that will appear in the certificate
	h := sha256.New()
	h.Write([]byte(challenge.KeyAuthorization.String()))
	Z := hex.EncodeToString(h.Sum(nil))
	ZName := fmt.Sprintf("%s.%s.%s", Z[:32], Z[32:], core.TLSSNISuffix)

	return va.validateTLSWithZName(ctx, identifier, challenge, ZName)
}

// parseHTTPConnError returns the ACME ProblemType corresponding to an error
// that occurred during domain validation.
func parseHTTPConnError(err error) probs.ProblemType {
	if urlErr, ok := err.(*url.Error); ok {
		err = urlErr.Err
	}

	// XXX: On all of the resolvers I tested that validate DNSSEC, there is
	// no differentation between a DNSSEC failure and an unknown host. If we
	// do not verify DNSSEC ourselves, this function should be modified.
	if netErr, ok := err.(*net.OpError); ok {
		dnsErr, ok := netErr.Err.(*net.DNSError)
		if ok && !dnsErr.Timeout() && !dnsErr.Temporary() {
			return probs.UnknownHostProblem
		} else if fmt.Sprintf("%T", netErr.Err) == "tls.alert" {
			return probs.TLSProblem
		}
	}

	return probs.ConnectionProblem
}

func (va *ValidationAuthorityImpl) validateDNS01(ctx context.Context, identifier core.AcmeIdentifier, challenge core.Challenge) ([]core.ValidationRecord, *probs.ProblemDetails) {
	if identifier.Type != core.IdentifierDNS {
		va.log.Debug(fmt.Sprintf("DNS [%s] Identifier failure", identifier))
		return nil, &probs.ProblemDetails{
			Type:   probs.MalformedProblem,
			Detail: "Identifier type for DNS was not itself DNS",
		}
	}

	// Compute the digest of the key authorization file
	h := sha256.New()
	h.Write([]byte(challenge.KeyAuthorization.String()))
	authorizedKeysDigest := base64.RawURLEncoding.EncodeToString(h.Sum(nil))

	// Look for the required record in the DNS
	challengeSubdomain := fmt.Sprintf("%s.%s", core.DNSPrefix, identifier.Value)
<<<<<<< HEAD
	txts, authorities, err := va.DNSResolver.LookupTXT(challengeSubdomain)
=======
	txts, err := va.DNSResolver.LookupTXT(ctx, challengeSubdomain)

>>>>>>> f1c07417
	if err != nil {
		va.log.Debug(fmt.Sprintf("%s [%s] DNS failure: %s", challenge.Type, identifier, err))

		return nil, bdns.ProblemDetailsFromDNSError("TXT", challengeSubdomain, err)
	}

	for _, element := range txts {
		if subtle.ConstantTimeCompare([]byte(element), []byte(authorizedKeysDigest)) == 1 {
			// Successful challenge validation
			return []core.ValidationRecord{{
				Authorities: authorities,
				Hostname:    identifier.Value,
			}}, nil
		}
	}

	return nil, &probs.ProblemDetails{
		Type:   probs.UnauthorizedProblem,
		Detail: "Correct value not found for DNS challenge",
	}
}

func (va *ValidationAuthorityImpl) checkCAA(ctx context.Context, identifier core.AcmeIdentifier, regID int64) *probs.ProblemDetails {
	// Check CAA records for the requested identifier
	present, valid, err := va.checkCAARecords(ctx, identifier)
	if err != nil {
		va.log.Warning(fmt.Sprintf("Problem checking CAA: %s", err))
		return bdns.ProblemDetailsFromDNSError("CAA", identifier.Value, err)
	}
	// AUDIT[ Certificate Requests ] 11917fa4-10ef-4e0d-9105-bacbe7836a3c
	va.log.Audit(fmt.Sprintf("Checked CAA records for %s, registration ID %d [Present: %t, Valid for issuance: %t]", identifier.Value, regID, present, valid))
	if !valid {
		return &probs.ProblemDetails{
			Type:   probs.ConnectionProblem,
			Detail: fmt.Sprintf("CAA check for %s failed", identifier.Value),
		}
	}
	return nil
}

// Overall validation process

func (va *ValidationAuthorityImpl) validate(ctx context.Context, authz core.Authorization, challengeIndex int) {
	logEvent := verificationRequestEvent{
		ID:          authz.ID,
		Requester:   authz.RegistrationID,
		RequestTime: va.clk.Now(),
	}
	challenge := &authz.Challenges[challengeIndex]
	vStart := va.clk.Now()
	validationRecords, prob := va.validateChallengeAndCAA(ctx, authz.Identifier, *challenge, authz.RegistrationID)
	va.stats.TimingDuration(fmt.Sprintf("VA.Validations.%s.%s", challenge.Type, challenge.Status), time.Since(vStart), 1.0)

	challenge.ValidationRecord = validationRecords
	if prob != nil {
		challenge.Status = core.StatusInvalid
		challenge.Error = prob
		logEvent.Error = prob.Error()
	} else if !authz.Challenges[challengeIndex].RecordsSane() {
		challenge.Status = core.StatusInvalid
		challenge.Error = &probs.ProblemDetails{Type: probs.ServerInternalProblem,
			Detail: "Records for validation failed sanity check"}
		logEvent.Error = challenge.Error.Error()
	} else {
		challenge.Status = core.StatusValid
	}
	logEvent.Challenge = *challenge

	// AUDIT[ Certificate Requests ] 11917fa4-10ef-4e0d-9105-bacbe7836a3c
	va.log.AuditObject("Validation result", logEvent)

	va.log.Notice(fmt.Sprintf("Validations: %+v", authz))

	va.RA.OnValidationUpdate(authz)
}

func (va *ValidationAuthorityImpl) validateChallengeAndCAA(ctx context.Context, identifier core.AcmeIdentifier, challenge core.Challenge, regID int64) ([]core.ValidationRecord, *probs.ProblemDetails) {
	ch := make(chan *probs.ProblemDetails, 1)
	go func() {
		ch <- va.checkCAA(ctx, identifier, regID)
	}()

	// TODO(#1292): send into another goroutine
	validationRecords, err := va.validateChallenge(ctx, identifier, challenge)
	if err != nil {
		return validationRecords, err
	}

	caaProblem := <-ch
	if caaProblem != nil {
		return validationRecords, caaProblem
	}
	return validationRecords, nil
}

func (va *ValidationAuthorityImpl) validateChallenge(ctx context.Context, identifier core.AcmeIdentifier, challenge core.Challenge) ([]core.ValidationRecord, *probs.ProblemDetails) {
	if !challenge.IsSane(true) {
		return nil, &probs.ProblemDetails{
			Type:   probs.MalformedProblem,
			Detail: fmt.Sprintf("Challenge failed sanity check."),
		}
	}
	switch challenge.Type {
	case core.ChallengeTypeHTTP01:
		return va.validateHTTP01(ctx, identifier, challenge)
	case core.ChallengeTypeTLSSNI01:
		return va.validateTLSSNI01(ctx, identifier, challenge)
	case core.ChallengeTypeDNS01:
		return va.validateDNS01(ctx, identifier, challenge)
	}
	return nil, &probs.ProblemDetails{
		Type:   probs.MalformedProblem,
		Detail: fmt.Sprintf("invalid challenge type %s", challenge.Type),
	}
}

// UpdateValidations runs the validate() method asynchronously using goroutines.
func (va *ValidationAuthorityImpl) UpdateValidations(authz core.Authorization, challengeIndex int) error {
	// TODO(#1292): add a proper deadline here
	go va.validate(context.TODO(), authz, challengeIndex)
	return nil
}

// CAASet consists of filtered CAA records
type CAASet struct {
	Issue     []*dns.CAA
	Issuewild []*dns.CAA
	Iodef     []*dns.CAA
	Unknown   []*dns.CAA
}

// returns true if any CAA records have unknown tag properties and are flagged critical.
func (caaSet CAASet) criticalUnknown() bool {
	if len(caaSet.Unknown) > 0 {
		for _, caaRecord := range caaSet.Unknown {
			// Critical flag is 1, but according to RFC 6844 any flag other than
			// 0 should currently be interpreted as critical.
			if caaRecord.Flag > 0 {
				return true
			}
		}
	}

	return false
}

// Filter CAA records by property
func newCAASet(CAAs []*dns.CAA) *CAASet {
	var filtered CAASet

	for _, caaRecord := range CAAs {
		switch caaRecord.Tag {
		case "issue":
			filtered.Issue = append(filtered.Issue, caaRecord)
		case "issuewild":
			filtered.Issuewild = append(filtered.Issuewild, caaRecord)
		case "iodef":
			filtered.Iodef = append(filtered.Iodef, caaRecord)
		default:
			filtered.Unknown = append(filtered.Unknown, caaRecord)
		}
	}

	return &filtered
}

func (va *ValidationAuthorityImpl) getCAASet(ctx context.Context, hostname string) (*CAASet, error) {
	hostname = strings.TrimRight(hostname, ".")
	labels := strings.Split(hostname, ".")
	// See RFC 6844 "Certification Authority Processing" for pseudocode.
	// Essentially: check CAA records for the FDQN to be issued, and all parent
	// domains.
	// We depend on our resolver to snap CNAME and DNAME records.
	for i := 0; i < len(labels); i++ {
		name := strings.Join(labels[i:len(labels)], ".")
		// Break if we've reached an ICANN TLD.
		if tld, err := publicsuffix.ICANNTLD(name); err != nil || tld == name {
			break
		}
		CAAs, err := va.DNSResolver.LookupCAA(ctx, name)
		if err != nil {
			return nil, err
		}
		if len(CAAs) > 0 {
			return newCAASet(CAAs), nil
		}
	}
	// no CAA records found
	return nil, nil
}

// CheckCAARecords verifies that, if the indicated subscriber domain has any CAA
// records, they authorize the configured CA domain to issue a certificate
func (va *ValidationAuthorityImpl) CheckCAARecords(identifier core.AcmeIdentifier) (present, valid bool, err error) {
	// TODO(#1292): add a proper deadline here
	return va.checkCAARecords(context.TODO(), identifier)
}

func (va *ValidationAuthorityImpl) checkCAARecords(ctx context.Context, identifier core.AcmeIdentifier) (present, valid bool, err error) {
	hostname := strings.ToLower(identifier.Value)
	caaSet, err := va.getCAASet(ctx, hostname)
	if err != nil {
		return
	}
	if caaSet == nil {
		// No CAA records found, can issue
		present = false
		valid = true
		return
	} else if caaSet.criticalUnknown() {
		present = true
		valid = false
		return
	} else if len(caaSet.Issue) > 0 || len(caaSet.Issuewild) > 0 {
		present = true
		var checkSet []*dns.CAA
		if strings.SplitN(hostname, ".", 2)[0] == "*" {
			checkSet = caaSet.Issuewild
		} else {
			checkSet = caaSet.Issue
		}
		for _, caa := range checkSet {
			if caa.Value == va.IssuerDomain {
				valid = true
				return
			} else if caa.Flag > 0 {
				valid = false
				return
			}
		}

		valid = false
		return
	}

	return
}<|MERGE_RESOLUTION|>--- conflicted
+++ resolved
@@ -431,12 +431,8 @@
 
 	// Look for the required record in the DNS
 	challengeSubdomain := fmt.Sprintf("%s.%s", core.DNSPrefix, identifier.Value)
-<<<<<<< HEAD
-	txts, authorities, err := va.DNSResolver.LookupTXT(challengeSubdomain)
-=======
-	txts, err := va.DNSResolver.LookupTXT(ctx, challengeSubdomain)
-
->>>>>>> f1c07417
+	txts, authorities, err := va.DNSResolver.LookupTXT(ctx, challengeSubdomain)
+
 	if err != nil {
 		va.log.Debug(fmt.Sprintf("%s [%s] DNS failure: %s", challenge.Type, identifier, err))
 
